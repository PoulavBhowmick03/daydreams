--- conflicted
+++ resolved
@@ -2,23 +2,14 @@
     ChannelType,
     Client,
     GatewayIntentBits,
-<<<<<<< HEAD
     Events,
     Message,
-    ChannelType,
     Partials,
     TextChannel,
     GuildMember,
+    type Channel,
 } from "discord.js";
 import { z } from "zod";
-import { HandlerRole, LogLevel, type IOHandler } from "../types";
-import { Logger } from "../../core/logger";
-=======
-    Partials,
-    TextChannel,
-    Message,
-    type Channel,
-} from "discord.js";
 import { Logger } from "../../core/logger";
 import {
     HandlerRole,
@@ -26,7 +17,6 @@
     type IOHandler,
     type ProcessableContent,
 } from "../types";
->>>>>>> 2dffbb73
 import { env } from "../../core/env";
 
 export interface DiscordCredentials {
@@ -201,21 +191,15 @@
             role: HandlerRole.OUTPUT,
             name: "discord_message",
             execute: async (data: T) => {
-<<<<<<< HEAD
-                const parsed = messageSchema.parse(data);
-                return await this.sendMessage(parsed);
-=======
                 // Cast the result to ProcessableContent to satisfy the IOHandler signature.
                 return (await this.sendMessage(
                     data as MessageData
                 )) as unknown as ProcessableContent;
->>>>>>> 2dffbb73
             },
             outputSchema: messageSchema,
         };
     }
 
-<<<<<<< HEAD
     /**
      *  Create an output for managing reactions on messages
      */
@@ -247,10 +231,10 @@
                 action: "string",
             },
         };
-=======
+    }
+
     private getIsValidTextChannel(channel?: Channel): channel is TextChannel {
         return channel?.type === ChannelType.GuildText;
->>>>>>> 2dffbb73
     }
 
     private async sendMessage(data: MessageData): Promise<{
@@ -301,14 +285,9 @@
                 throw error;
             }
 
-<<<<<<< HEAD
             const sentMessage = await (channel as TextChannel).send(
                 data.content
             );
-=======
-            const sentMessage = await channel.send(data.content);
->>>>>>> 2dffbb73
-
             return {
                 success: true,
                 messageId: sentMessage.id,
