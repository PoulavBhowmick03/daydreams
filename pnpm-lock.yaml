--- conflicted
+++ resolved
@@ -11019,17 +11019,10 @@
 
   "@babel/generator@7.26.5":
     dependencies:
-<<<<<<< HEAD
-      '@babel/parser': 7.26.7
-      '@babel/types': 7.26.7
-      '@jridgewell/gen-mapping': 0.3.8
-      '@jridgewell/trace-mapping': 0.3.25
-=======
       "@babel/parser": 7.26.5
       "@babel/types": 7.26.5
       "@jridgewell/gen-mapping": 0.3.8
       "@jridgewell/trace-mapping": 0.3.25
->>>>>>> 6a3d3958
       jsesc: 3.1.0
 
   "@babel/helper-compilation-targets@7.26.5":
@@ -11042,45 +11035,26 @@
 
   "@babel/helper-module-imports@7.25.9":
     dependencies:
-<<<<<<< HEAD
-      '@babel/traverse': 7.26.7
-      '@babel/types': 7.26.7
-=======
       "@babel/traverse": 7.26.5
       "@babel/types": 7.26.5
->>>>>>> 6a3d3958
     transitivePeerDependencies:
       - supports-color
 
   "@babel/helper-module-transforms@7.26.0(@babel/core@7.26.0)":
     dependencies:
-<<<<<<< HEAD
-      '@babel/core': 7.26.0
-      '@babel/helper-module-imports': 7.25.9
-      '@babel/helper-validator-identifier': 7.25.9
-      '@babel/traverse': 7.26.7
-=======
       "@babel/core": 7.26.0
       "@babel/helper-module-imports": 7.25.9
       "@babel/helper-validator-identifier": 7.25.9
       "@babel/traverse": 7.26.5
->>>>>>> 6a3d3958
     transitivePeerDependencies:
       - supports-color
 
   "@babel/helper-module-transforms@7.26.0(@babel/core@7.26.7)":
     dependencies:
-<<<<<<< HEAD
-      '@babel/core': 7.26.7
-      '@babel/helper-module-imports': 7.25.9
-      '@babel/helper-validator-identifier': 7.25.9
-      '@babel/traverse': 7.26.7
-=======
       "@babel/core": 7.26.7
       "@babel/helper-module-imports": 7.25.9
       "@babel/helper-validator-identifier": 7.25.9
       "@babel/traverse": 7.26.5
->>>>>>> 6a3d3958
     transitivePeerDependencies:
       - supports-color
 
@@ -11136,15 +11110,9 @@
 
   "@babel/template@7.25.9":
     dependencies:
-<<<<<<< HEAD
-      '@babel/code-frame': 7.26.2
-      '@babel/parser': 7.26.7
-      '@babel/types': 7.26.7
-=======
       "@babel/code-frame": 7.26.2
       "@babel/parser": 7.26.5
       "@babel/types": 7.26.5
->>>>>>> 6a3d3958
 
   "@babel/traverse@7.26.5":
     dependencies:
@@ -12906,45 +12874,24 @@
 
   "@types/babel__core@7.20.5":
     dependencies:
-<<<<<<< HEAD
-      '@babel/parser': 7.26.7
-      '@babel/types': 7.26.7
-      '@types/babel__generator': 7.6.8
-      '@types/babel__template': 7.4.4
-      '@types/babel__traverse': 7.20.6
-=======
       "@babel/parser": 7.26.5
       "@babel/types": 7.26.5
       "@types/babel__generator": 7.6.8
       "@types/babel__template": 7.4.4
       "@types/babel__traverse": 7.20.6
->>>>>>> 6a3d3958
 
   "@types/babel__generator@7.6.8":
     dependencies:
-<<<<<<< HEAD
-      '@babel/types': 7.26.7
-=======
       "@babel/types": 7.26.5
->>>>>>> 6a3d3958
 
   "@types/babel__template@7.4.4":
     dependencies:
-<<<<<<< HEAD
-      '@babel/parser': 7.26.7
-      '@babel/types': 7.26.7
-=======
       "@babel/parser": 7.26.5
       "@babel/types": 7.26.5
->>>>>>> 6a3d3958
 
   "@types/babel__traverse@7.20.6":
     dependencies:
-<<<<<<< HEAD
-      '@babel/types': 7.26.7
-=======
       "@babel/types": 7.26.5
->>>>>>> 6a3d3958
 
   "@types/bun@1.2.1":
     dependencies:
